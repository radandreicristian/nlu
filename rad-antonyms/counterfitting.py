import argparse
import configparser
import os.path
from copy import deepcopy
from datetime import datetime

import util.tools as to
from util.comparator import Comparator


class SettingConfig:
    """
    Class that encapsulates all the parameters and variables required for a counterfitting run
    """

    def __init__(self, config_path, language_model_name):

        # Read the config file
        self.config = configparser.RawConfigParser()
        try:
            self.config.read(config_path)
        except OSError:
            print("Unable to read config, aborting.")
            return

        # Read the word vectors path from the config
        self.input_vectors_path = self.config.get("paths", "VEC_PATH")

        # Read the vocabulary mode (all words or just dataset words) from the config
        self.vocab_mode = self.config.get("settings", "VOCABULARY")
        if self.vocab_mode == 'all':
            self.diacritics = 'True'
            vocab_path = self.config.get("paths", "VOCAB_PATH")
        elif self.vocab_mode == 'small':
            self.diacritics = self.config.get("settings", "DIACRITICS")
            if self.diacritics == 'True':
                vocab_path = self.config.get("paths", "VOCAB_PATH_DATASET_DIAC")
            else:
                vocab_path = self.config.get("paths", "VOCAB_PATH_DATASET_NODIAC")
        else:
            print('Wrong value for parameter VOCABULARY in config. Exiting')
            return

        synonym_paths = list()
        antonym_paths = list()

        # Read the root path of the constraints files
        constraints_root_path = self.config.get("paths", "CONSTRAINTS_ROOT_PATH")

        # Read the PoS variable
        self.parts_of_speech = self.config.get("settings", "POS").replace("[", "").replace("]", "").replace(" ",
                                                                                                            "").split(
            ",")

        print("Loading constraints...")
        # Append antonyms and synonyms of each selected PoS from their respective folder

        # Read and parse the mode (whether to include synonyms, antonyms or VSP pairs in the current run)
        mode = self.config.get("settings", "MODE").replace("[", "").replace("]", "").replace(" ", "").split(",")

        self.antonyms = []
        self.synonyms = []
        self.vsp_pairs = {}

<<<<<<< HEAD
        if 'ant' in mode:
            for part_of_speech in self.parts_of_speech:
                antonym_paths.append(os.path.join(constraints_root_path, part_of_speech, "antonyms.txt"))
            self.antonyms = to.load_multiple_constraints(antonym_paths)
=======
        vsp_path = self.config.get("paths", "VSP_PAIRS_PATH")
>>>>>>> e21ca6c9

        if 'syn' in mode:
            for part_of_speech in self.parts_of_speech:
                synonym_paths.append(os.path.join(constraints_root_path, part_of_speech, "synonyms.txt"))
            self.synonyms = to.load_multiple_constraints(synonym_paths)

        if 'vsp' in mode:
            vsp_path = self.config.get("paths", "VSP_PAIRS_VERB_PATH")
            self.vsp_pairs = to.load_vsp_pairs(vsp_path)

        print("Loaded constraints.")

        vocab = list()

        print("Loading vocabulary...")
        with open(file=vocab_path, mode="r", encoding="utf-8") as vocab_file:
            for line in vocab_file:
                vocab.append(line.strip())

        # Add augmented words from synonyms list to the vocab
        # Small optimization trick for O(1) lookup:
        vocab_set = set(vocab)

        if 'syn' in mode:
            for pair in self.synonyms:
                if pair[0] in vocab_set or pair[1] in vocab_set:
                    vocab.append(pair[0])
                    vocab.append(pair[1])

        if 'ant' in mode:
            # Add augmented words from antonym lists to the vocab
            for pair in self.antonyms:
                if pair[0] in vocab_set or pair[1] in vocab_set:
                    vocab.append(pair[0])
                    vocab.append(pair[1])

        vocab = to.unique(vocab)
        print("Loaded vocabulary.")

        # Load the word vectors
        print("Loading word vectors...")
        dimensions, self.vectors = to.load_vectors(self.input_vectors_path, set(vocab))

        # Return if vectors were not successfully loaded
        if not self.vectors:
            print("Unable to load initial vectors")
            return

        print("Loaded word vectors ")
        if language_model_name:
            self.output_vectors_path = f"{self.config.get('paths', 'VEC_ROOT_PATH')}/{language_model_name}.vec"
        else:
            self.output_vectors_path = self.config.get("paths", "CF_VEC_PATH").split(".")[
                                           0] + f"_{str(datetime.timestamp(datetime.now())).split('.')[0]}.vec"

        # The vocabulary contains the keys of vectors successfully loaded by the initial vocabulary: Words in the
        # initial vocabulary with no corresponding vector are skipped
        self.vocabulary = to.unique(self.vectors.keys())

        self.dimensions = f"{len(self.vocabulary)} {dimensions.split(' ')[1]}"

        # Load synonym and antonym pairs from the paths specified
        self.mode = mode

        # Read the hyperparameters of our run
        self.hyper_k1 = self.config.getfloat("hyperparameters", "hyper_k1")
        self.hyper_k2 = self.config.getfloat("hyperparameters", "hyper_k2")
        self.hyper_k3 = self.config.getfloat("hyperparameters", "hyper_k3")

        self.sgd_iters = self.config.getint("hyperparameters", "sgd_iters")

        self.delta = self.config.getfloat("hyperparameters", "delta")
        self.gamma = self.config.getfloat("hyperparameters", "gamma")
        self.rho = self.config.getfloat("hyperparameters", "rho")
        print(
            f"Initialized counterfitting settings. Vocab path: {vocab_path}, PoS paths: {self.parts_of_speech},"
            f" Mode: {self.mode}, diacritics: {self.diacritics}."
            f" Hyperpameters: {self.hyperparams_tostring()}")

    def init_comparator(self, config_path: str, counterfit_vectors: dict) -> None:
        self.comparator = Comparator(config_path, original_vectors=self.vectors, counterfit_vectors=counterfit_vectors,
                                     mode=self.mode, pos=self.parts_of_speech,
                                     hyperparameters=self.hyperparams_tostring(), diacritics=self.diacritics,
                                     vocabulary=self.vocab_mode, original_vectors_path=self.input_vectors_path,
                                     counterfit_vectors_path=self.output_vectors_path)

    def hyperparams_tostring(self) -> str:
        return (f"k1={self.hyper_k1}, k2={self.hyper_k2}, k3={self.hyper_k3}"
                f" delta={self.delta}, gamma={self.gamma}, rho={self.rho}, sgd_iters={self.sgd_iters}")


def _sgd_step_ant(antonym_pairs: list, enriched_vectors: dict, config: SettingConfig, gradient_updates: dict,
                  update_count: dict) -> (dict, dict):
    """
    Performs a single stochastic gradient descent step for antonym pairs.
    :param antonym_pairs: List of tuples containing antonym pairs
    :param enriched_vectors: The enriched vectors currently under computation
    :param config: Configuration of the experiment run
    :param gradient_updates: Dictionary of gradient updates. Keys are words and values are the so far
    accumulated partial gradients of other vectors with respect the key.
    :param update_count: Dictionary of counts of gradient updates. Keys are words and values are the number
    of times another vector's gradient with respect to the key was calculated and accumulated in gradient_updates.
    :return: The gradient updates and update counts but updated.
    """

    # Optimization trick for searching since in sets it's O(1)
    vocab = set(config.vocabulary)
    for (w0, w1) in antonym_pairs:

        # Extra check for reduced vocabulary:
        if w0 not in vocab or w1 not in vocab:
            break

        # Compute distance in new vector space
        dist = to.distance(enriched_vectors[w0], enriched_vectors[w1])
        if dist < config.delta:

            # Compute the partial gradient of the distance with respect to w0
            gradient = to.partial_gradient(enriched_vectors[w0], enriched_vectors[w1])

            # Weight it by K1
            gradient *= config.hyper_k1
            if w0 in gradient_updates:
                gradient_updates[w0] += gradient
                update_count[w0] += 1
            else:
                gradient_updates[w0] = gradient
                update_count[w0] = 1
    return gradient_updates, update_count


def _sgd_step_syn(synonym_pairs: list, enriched_vectors: dict, config: SettingConfig, gradient_updates: dict,
                  update_count: dict) -> (dict, dict):
    """
    Performs a single stochastic gradient descent step for synonym pairs.
    :param synonym_pairs: List of tuples containing synonym pairs
    :param enriched_vectors: The enriched vectors currently under computation
    :param config: Configuration of the experiment run
    :param gradient_updates: Dictionary of gradient updates. Keys are words and values are the so far
    accumulated partial gradients of other vectors with respect the key.
    :param update_count: Dictionary of counts of gradient updates. Keys are words and values are the number
    of times another vector's gradient with respect to the key was calculated and accumulated in gradient_updates.
    :return: The gradient updates and update counts but updated.
    """

    # Optimization trick for searching since in sets it's O(1)
    vocab = set(config.vocabulary)
    for (w0, w1) in synonym_pairs:

        # Extra check for reduced vocabulary:
        if w0 not in vocab or w1 not in vocab:
            break

        dist = to.distance(enriched_vectors[w0], enriched_vectors[w1])
        if dist > config.gamma:

            # Compute the partial gradient of the distance with respect to w0
            gradient = to.partial_gradient(enriched_vectors[w0], enriched_vectors[w1])
            gradient *= config.hyper_k2
            if w1 in gradient_updates:
                gradient_updates[w1] += gradient
                update_count[w1] += 1
            else:
                gradient_updates[w1] = gradient
                update_count[w1] = 1
    return gradient_updates, update_count


def _sgd_step_vsp(vsp_pairs: dict, enriched_vectors: dict, config: SettingConfig, gradient_updates: dict,
                  update_count: dict) -> (dict, dict):
    """
    Performs a single stochastic gradient descent step for synonym pairs.
    :param vsp_pairs: Dictionary of {(w1, w2): distance} containing pre-computed VSP pairs.
    :param enriched_vectors: The enriched vectors currently under computation
    :param config: Configuration of the experiment run
    :param gradient_updates: Dictionary of gradient updates. Keys are words and values are the so far
    accumulated partial gradients of other vectors with respect the key.
    :param update_count: Dictionary of counts of gradient updates. Keys are words and values are the number
    of times another vector's gradient with respect to the key was calculated and accumulated in gradient_updates.
    :return: The gradient updates and update counts but updated.
    """

    # Optimization for searching since in sets it's O(1)
    vocab = set(config.vocabulary)
    for (w0, w1) in vsp_pairs:
        # Extra check for reduced vocabulary:
        if w0 not in vocab or w1 not in vocab:
            break

        original_distance = vsp_pairs[(w0, w1)]
        new_distance = to.distance(enriched_vectors[w0], enriched_vectors[w1])

        if original_distance <= new_distance:

            # Compute the partial gradient of the distance with respect to w0
            gradient = to.partial_gradient(enriched_vectors[w0], enriched_vectors[w1])
            gradient *= config.hyper_k3

            if w0 in gradient_updates:
                gradient_updates[w0] -= gradient
                update_count[w0] += 1
            else:
                gradient_updates[w0] = -gradient
                update_count[w0] = 1
    return gradient_updates, update_count


def sgd_step(vectors: dict, synonym_pairs: list, antonym_pairs: list, vsp_pairs: dict, config: SettingConfig) -> dict:
    enriched_vectors = deepcopy(vectors)
    gradient_updates = dict()
    update_count = dict()

    # AR / AF Term (Antonyms):
    if 'ant' in config.mode:
        gradient_updates, update_count = _sgd_step_ant(antonym_pairs, enriched_vectors, config, gradient_updates,
                                                       update_count)

    # SA / SC Term (Synonyms):
    if 'syn' in config.mode:
        gradient_updates, update_count = _sgd_step_syn(synonym_pairs, enriched_vectors, config, gradient_updates,
                                                       update_count)

    # VSP / KN Term (Regularization to the original values):
    if 'vsp' in config.mode:
        gradient_updates, update_count = _sgd_step_vsp(vsp_pairs, enriched_vectors, config, gradient_updates,
                                                       update_count)

    for word in gradient_updates:
        update_term = gradient_updates[word] / (update_count[word])
        enriched_vectors[word] += update_term

    return to.normalise(enriched_vectors)


def counterfit(config: SettingConfig) -> dict:
    """
    Driver function for the counterfitting algorithm.
    :param config: Configuration of the experiment run.
    :return: The enhanced word vectors.
    """
    word_vectors = config.vectors
    antonyms = config.antonyms
    synonyms = config.synonyms
    vsp_pairs = config.vsp_pairs

    current_iteration = 0
    # Post-processing: remove synonym pairs which are deemed to be both synonyms and antonyms:
    for antonym_pair in antonyms:
        if antonym_pair in synonyms:
            synonyms.remove(antonym_pair)
        if antonym_pair in vsp_pairs:
            del vsp_pairs[antonym_pair]

    print("Running the optimisation procedure for ", config.sgd_iters, " SGD steps...")

    sgd_steps = config.sgd_iters

    while current_iteration < sgd_steps:
        current_iteration += 1
        print(f"\tRunning SGD Step {current_iteration}")
        word_vectors = sgd_step(word_vectors, synonyms, antonyms, vsp_pairs, config)
    return word_vectors


def run_experiment(config_path: str, language_model_name: str) -> None:
    """
    Wrapper for the counterfitting algorithm including vector storing and result comparison.
    :param config_path: Path to the configuration file
    :param language_model_name: Unique idenfitier for the language
    :return:
    """
    print(f"Started counterfitting run at {to.get_time()}")
    config = SettingConfig(config_path, language_model_name)
    if not config.vectors:
        print("Unable to load vectors. Aborting.")
        return
    enriched_vectors = counterfit(config)

    # Store all the counterfitting vectors
    to.store_vectors(dimens=config.dimensions, dst_path=config.output_vectors_path, vectors=enriched_vectors)

    config.init_comparator(config_path, enriched_vectors)

    # Perform comparative analysis with original vectors
    config.comparator.compare()

    # For the sake of our RAM
    to.clear_memory()


def init_argument_parser() -> argparse.ArgumentParser:
    """
    Initailizes the argument parser for command line usage.
    :return: An ArgumentParser objects that knows how to parse specific parameters.
    """
    parser = argparse.ArgumentParser(description='Counterfitting to linguistic constraints')
    parser.add_argument('-c', '--config_filepath',
                        action='store', nargs='?', type=str)
    parser.add_argument('-l', '--language_model_name',
                        action='store', nargs='?', type=str)

    return parser


def main():
    arg_parser = init_argument_parser()
    arguments = arg_parser.parse_args()

    config_filepath = arguments.config_filepath
    if not config_filepath:
        config_filepath = "parameters.cfg"

    language_model_name = arguments.language_model_name
    run_experiment(config_filepath, language_model_name)


if __name__ == "__main__":
    main()<|MERGE_RESOLUTION|>--- conflicted
+++ resolved
@@ -54,33 +54,20 @@
 
         print("Loading constraints...")
         # Append antonyms and synonyms of each selected PoS from their respective folder
-
+        for part_of_speech in self.parts_of_speech:
+            antonym_paths.append(os.path.join(constraints_root_path, part_of_speech, "antonyms.txt"))
+            synonym_paths.append(os.path.join(constraints_root_path, part_of_speech, "synonyms.txt"))
+
+        self.synonyms = to.load_multiple_constraints(synonym_paths)
+        self.antonyms = to.load_multiple_constraints(antonym_paths)
+
+        vsp_path = self.config.get("paths", "VSP_PAIRS_PATH")
+
+        self.vsp_pairs = to.load_vsp_pairs(vsp_path)
+
+        print("Loaded constraints.")
         # Read and parse the mode (whether to include synonyms, antonyms or VSP pairs in the current run)
         mode = self.config.get("settings", "MODE").replace("[", "").replace("]", "").replace(" ", "").split(",")
-
-        self.antonyms = []
-        self.synonyms = []
-        self.vsp_pairs = {}
-
-<<<<<<< HEAD
-        if 'ant' in mode:
-            for part_of_speech in self.parts_of_speech:
-                antonym_paths.append(os.path.join(constraints_root_path, part_of_speech, "antonyms.txt"))
-            self.antonyms = to.load_multiple_constraints(antonym_paths)
-=======
-        vsp_path = self.config.get("paths", "VSP_PAIRS_PATH")
->>>>>>> e21ca6c9
-
-        if 'syn' in mode:
-            for part_of_speech in self.parts_of_speech:
-                synonym_paths.append(os.path.join(constraints_root_path, part_of_speech, "synonyms.txt"))
-            self.synonyms = to.load_multiple_constraints(synonym_paths)
-
-        if 'vsp' in mode:
-            vsp_path = self.config.get("paths", "VSP_PAIRS_VERB_PATH")
-            self.vsp_pairs = to.load_vsp_pairs(vsp_path)
-
-        print("Loaded constraints.")
 
         vocab = list()
 
@@ -92,19 +79,16 @@
         # Add augmented words from synonyms list to the vocab
         # Small optimization trick for O(1) lookup:
         vocab_set = set(vocab)
-
-        if 'syn' in mode:
-            for pair in self.synonyms:
-                if pair[0] in vocab_set or pair[1] in vocab_set:
-                    vocab.append(pair[0])
-                    vocab.append(pair[1])
-
-        if 'ant' in mode:
-            # Add augmented words from antonym lists to the vocab
-            for pair in self.antonyms:
-                if pair[0] in vocab_set or pair[1] in vocab_set:
-                    vocab.append(pair[0])
-                    vocab.append(pair[1])
+        for pair in self.synonyms:
+            if pair[0] in vocab_set or pair[1] in vocab_set:
+                vocab.append(pair[0])
+                vocab.append(pair[1])
+
+        # Add augmented words from antonym lists to the vocab
+        for pair in self.antonyms:
+            if pair[0] in vocab_set or pair[1] in vocab_set:
+                vocab.append(pair[0])
+                vocab.append(pair[1])
 
         vocab = to.unique(vocab)
         print("Loaded vocabulary.")
@@ -138,7 +122,6 @@
         self.hyper_k1 = self.config.getfloat("hyperparameters", "hyper_k1")
         self.hyper_k2 = self.config.getfloat("hyperparameters", "hyper_k2")
         self.hyper_k3 = self.config.getfloat("hyperparameters", "hyper_k3")
-
         self.sgd_iters = self.config.getint("hyperparameters", "sgd_iters")
 
         self.delta = self.config.getfloat("hyperparameters", "delta")
@@ -277,7 +260,7 @@
     return gradient_updates, update_count
 
 
-def sgd_step(vectors: dict, synonym_pairs: list, antonym_pairs: list, vsp_pairs: dict, config: SettingConfig) -> dict:
+def sgd_step(vectors: dict, synonym_pairs: list, antonym_pairs: list, vsp_pairs: dict, config: SettingConfig):
     enriched_vectors = deepcopy(vectors)
     gradient_updates = dict()
     update_count = dict()
@@ -331,6 +314,7 @@
         current_iteration += 1
         print(f"\tRunning SGD Step {current_iteration}")
         word_vectors = sgd_step(word_vectors, synonyms, antonyms, vsp_pairs, config)
+        print(f"\tFinished SGD Step {current_iteration}")
     return word_vectors
 
 
@@ -356,9 +340,6 @@
     # Perform comparative analysis with original vectors
     config.comparator.compare()
 
-    # For the sake of our RAM
-    to.clear_memory()
-
 
 def init_argument_parser() -> argparse.ArgumentParser:
     """
